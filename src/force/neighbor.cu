--- conflicted
+++ resolved
@@ -499,15 +499,6 @@
   const int MN = NL.size() / NN.size();
   gpu_sort_neighbor_list_ilp<<<N, min(1024, MN), MN * sizeof(int)>>>(N, NN.data(), NL.data());
   GPU_CHECK_KERNEL
-<<<<<<< HEAD
-  const int MN_big = big_ilp_NL.size() / big_ilp_NN.size();
-  gpu_sort_neighbor_list_ilp<<<N, min(1024, MN_big), MN_big * sizeof(int)>>>(N, big_ilp_NN.data(), big_ilp_NL.data());
-=======
-  
-  const int big_ilp_MN = big_ilp_NL.size() / big_ilp_NN.size();
-  gpu_sort_neighbor_list<<<N, big_ilp_MN, big_ilp_MN * sizeof(int)>>>(N, big_ilp_NN.data(), big_ilp_NL.data());
->>>>>>> 41aa34e4
-  GPU_CHECK_KERNEL
 }
 
 static __global__ void gpu_find_neighbor_ON1_SW(
